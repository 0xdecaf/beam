/*
 * Licensed to the Apache Software Foundation (ASF) under one
 * or more contributor license agreements.  See the NOTICE file
 * distributed with this work for additional information
 * regarding copyright ownership.  The ASF licenses this file
 * to you under the Apache License, Version 2.0 (the
 * "License"); you may not use this file except in compliance
 * with the License.  You may obtain a copy of the License at
 *
 *     http://www.apache.org/licenses/LICENSE-2.0
 *
 * Unless required by applicable law or agreed to in writing, software
 * distributed under the License is distributed on an "AS IS" BASIS,
 * WITHOUT WARRANTIES OR CONDITIONS OF ANY KIND, either express or implied.
 * See the License for the specific language governing permissions and
 * limitations under the License.
 */
package org.apache.beam.runners.core;

import static org.apache.beam.vendor.guava.v20_0.com.google.common.base.Preconditions.checkNotNull;
import static org.apache.beam.vendor.guava.v20_0.com.google.common.base.Preconditions.checkState;

import java.util.concurrent.CancellationException;
import java.util.concurrent.Future;
import java.util.concurrent.ScheduledExecutorService;
import java.util.concurrent.TimeUnit;
import javax.annotation.Nullable;
import org.apache.beam.sdk.options.PipelineOptions;
import org.apache.beam.sdk.state.State;
import org.apache.beam.sdk.state.TimeDomain;
import org.apache.beam.sdk.state.Timer;
import org.apache.beam.sdk.transforms.DoFn;
import org.apache.beam.sdk.transforms.DoFn.FinishBundleContext;
import org.apache.beam.sdk.transforms.DoFn.MultiOutputReceiver;
import org.apache.beam.sdk.transforms.DoFn.OutputReceiver;
import org.apache.beam.sdk.transforms.DoFn.StartBundleContext;
import org.apache.beam.sdk.transforms.DoFnOutputReceivers;
import org.apache.beam.sdk.transforms.reflect.DoFnInvoker;
import org.apache.beam.sdk.transforms.splittabledofn.RestrictionTracker;
import org.apache.beam.sdk.transforms.windowing.BoundedWindow;
import org.apache.beam.sdk.transforms.windowing.PaneInfo;
import org.apache.beam.sdk.util.WindowedValue;
import org.apache.beam.sdk.values.KV;
import org.apache.beam.sdk.values.PCollectionView;
import org.apache.beam.sdk.values.Row;
import org.apache.beam.sdk.values.TupleTag;
import org.apache.beam.vendor.guava.v20_0.com.google.common.collect.Iterables;
import org.apache.beam.vendor.guava.v20_0.com.google.common.util.concurrent.Futures;
import org.joda.time.Duration;
import org.joda.time.Instant;

/**
 * A {@link SplittableProcessElementInvoker} that requests a checkpoint after the {@link
 * DoFn.ProcessElement} call either outputs at least a given number of elements (in total over all
 * outputs), or runs for the given duration.
 */
public class OutputAndTimeBoundedSplittableProcessElementInvoker<
        InputT,
        OutputT,
        RestrictionT,
        PositionT,
        TrackerT extends RestrictionTracker<RestrictionT, PositionT>>
    extends SplittableProcessElementInvoker<InputT, OutputT, RestrictionT, TrackerT> {
  private final DoFn<InputT, OutputT> fn;
  private final PipelineOptions pipelineOptions;
  private final OutputWindowedValue<OutputT> output;
  private final SideInputReader sideInputReader;
  private final ScheduledExecutorService executor;
  private final int maxNumOutputs;
  private final Duration maxDuration;

  /**
   * Creates a new invoker from components.
   *
   * @param fn The original {@link DoFn}.
   * @param pipelineOptions {@link PipelineOptions} to include in the {@link DoFn.ProcessContext}.
   * @param output Hook for outputting from the {@link DoFn.ProcessElement} method.
   * @param sideInputReader Hook for accessing side inputs.
   * @param executor Executor on which a checkpoint will be scheduled after the given duration.
   * @param maxNumOutputs Maximum number of outputs, in total over all output tags, after which a
   *     checkpoint will be requested. This is a best-effort request - the {@link DoFn} may output
   *     more after receiving the request.
   * @param maxDuration Maximum duration of the {@link DoFn.ProcessElement} call (counted from the
   *     first successful {@link RestrictionTracker#tryClaim} call) after which a checkpoint will be
   *     requested. This is a best-effort request - the {@link DoFn} may run for longer after
   *     receiving the request.
   */
  public OutputAndTimeBoundedSplittableProcessElementInvoker(
      DoFn<InputT, OutputT> fn,
      PipelineOptions pipelineOptions,
      OutputWindowedValue<OutputT> output,
      SideInputReader sideInputReader,
      ScheduledExecutorService executor,
      int maxNumOutputs,
      Duration maxDuration) {
    this.fn = fn;
    this.pipelineOptions = pipelineOptions;
    this.output = output;
    this.sideInputReader = sideInputReader;
    this.executor = executor;
    this.maxNumOutputs = maxNumOutputs;
    this.maxDuration = maxDuration;
  }

  @Override
  public Result invokeProcessElement(
      DoFnInvoker<InputT, OutputT> invoker,
      final WindowedValue<InputT> element,
      final TrackerT tracker) {
    final ProcessContext processContext = new ProcessContext(element, tracker);
    tracker.setClaimObserver(processContext);
    DoFn.ProcessContinuation cont =
        invoker.invokeProcessElement(
            new DoFnInvoker.ArgumentProvider<InputT, OutputT>() {
              @Override
              public DoFn<InputT, OutputT>.ProcessContext processContext(
                  DoFn<InputT, OutputT> doFn) {
                return processContext;
              }

              @Override
              public InputT element(DoFn<InputT, OutputT> doFn) {
                return processContext.element();
              }

              @Override
              public Row asRow(@Nullable String id) {
                throw new UnsupportedOperationException("Not supported in SplittableDoFn");
              }

              @Override
              public Instant timestamp(DoFn<InputT, OutputT> doFn) {
                return processContext.timestamp();
              }

              @Override
              public TimeDomain timeDomain(DoFn<InputT, OutputT> doFn) {
                throw new UnsupportedOperationException(
                    "Access to time domain not supported in ProcessElement");
              }

              @Override
              public OutputReceiver<OutputT> outputReceiver(DoFn<InputT, OutputT> doFn) {
                return DoFnOutputReceivers.windowedReceiver(processContext, null);
              }

              @Override
              public OutputReceiver<Row> outputRowReceiver(DoFn<InputT, OutputT> doFn) {
                throw new UnsupportedOperationException("Not supported in SplittableDoFn");
              }

              @Override
              public MultiOutputReceiver taggedOutputReceiver(DoFn<InputT, OutputT> doFn) {
                return DoFnOutputReceivers.windowedMultiReceiver(processContext, null);
              }

              @Override
              public RestrictionTracker<?, ?> restrictionTracker() {
                return tracker;
              }

              // Unsupported methods below.

              @Override
              public BoundedWindow window() {
                throw new UnsupportedOperationException(
                    "Access to window of the element not supported in Splittable DoFn");
              }

              @Override
              public PaneInfo paneInfo(DoFn<InputT, OutputT> doFn) {
                throw new UnsupportedOperationException(
                    "Access to pane of the element not supported in Splittable DoFn");
              }

              @Override
              public PipelineOptions pipelineOptions() {
                return pipelineOptions;
              }

              @Override
              public StartBundleContext startBundleContext(DoFn<InputT, OutputT> doFn) {
                throw new IllegalStateException(
                    "Should not access startBundleContext() from @"
                        + DoFn.ProcessElement.class.getSimpleName());
              }

              @Override
              public FinishBundleContext finishBundleContext(DoFn<InputT, OutputT> doFn) {
                throw new IllegalStateException(
                    "Should not access finishBundleContext() from @"
                        + DoFn.ProcessElement.class.getSimpleName());
              }

              @Override
              public DoFn<InputT, OutputT>.OnTimerContext onTimerContext(
                  DoFn<InputT, OutputT> doFn) {
                throw new UnsupportedOperationException(
                    "Access to timers not supported in Splittable DoFn");
              }

              @Override
              public State state(String stateId) {
                throw new UnsupportedOperationException(
                    "Access to state not supported in Splittable DoFn");
              }

              @Override
              public Timer timer(String timerId) {
                throw new UnsupportedOperationException(
                    "Access to timers not supported in Splittable DoFn");
              }
            });
    processContext.cancelScheduledCheckpoint();
    @Nullable KV<RestrictionT, Instant> residual = processContext.getTakenCheckpoint();
    if (cont.shouldResume()) {
      checkState(
          !processContext.hasClaimFailed,
          "After tryClaim() returned false, @ProcessElement must return stop(), "
              + "but returned resume()");
      if (residual == null) {
        // No checkpoint had been taken by the runner while the ProcessElement call ran, however
        // the call says that not the whole restriction has been processed. So we need to take
        // a checkpoint now: checkpoint() guarantees that the primary restriction describes exactly
        // the work that was done in the current ProcessElement call, and returns a residual
        // restriction that describes exactly the work that wasn't done in the current call.
        if (processContext.numClaimedBlocks > 0) {
          residual = checkNotNull(processContext.takeCheckpointNow());
          tracker.checkDone();
        } else {
          // The call returned resume() without trying to claim any blocks, i.e. it is unaware
          // of any work to be done at the moment, but more might emerge later. This is a valid
          // use case: e.g. a DoFn reading from a streaming source might see that there are
          // currently no new elements (hence not claim anything) and return resume() with a delay
          // to check again later.
          // In this case, we must simply reschedule the original restriction - checkpointing a
          // tracker that hasn't claimed any work is not allowed.
          //
          // Note that the situation "a DoFn repeatedly says that it doesn't have any work to claim
          // and asks to try again later with the same restriction" is different from the situation
          // "a runner repeatedly checkpoints the DoFn before it has a chance to even attempt
          // claiming work": the former is valid, and the latter would be a bug, and is addressed
          // by not checkpointing the tracker until it attempts to claim some work.
          residual = KV.of(tracker.currentRestriction(), processContext.getLastReportedWatermark());
          // Don't call tracker.checkDone() - it's not done.
        }
      } else {
        // A checkpoint was taken by the runner, and then the ProcessElement call returned resume()
        // without making more tryClaim() calls (since no tryClaim() calls can succeed after
        // checkpoint(), and since if it had made a failed tryClaim() call, it should have returned
        // stop()).
        // This means that the resulting primary restriction and the taken checkpoint already
        // accurately describe respectively the work that was and wasn't done in the current
        // ProcessElement call.
        // In other words, if we took a checkpoint *after* ProcessElement completed (like in the
        // branch above), it would have been equivalent to this one.
        tracker.checkDone();
      }
    } else {
      // The ProcessElement call returned stop() - that means the tracker's current restriction
      // has been fully processed by the call. A checkpoint may or may not have been taken in
      // "residual"; if it was, then we'll need to process it; if no, then we don't - nothing
      // special needs to be done.
      tracker.checkDone();
    }
    if (residual == null) {
      // Can only be true if cont.shouldResume() is false and no checkpoint was taken.
      // This means the restriction has been fully processed.
      checkState(!cont.shouldResume());
      return new Result(null, cont, BoundedWindow.TIMESTAMP_MAX_VALUE);
    }
    return new Result(residual.getKey(), cont, residual.getValue());
  }

  private class ProcessContext extends DoFn<InputT, OutputT>.ProcessContext
      implements RestrictionTracker.ClaimObserver<PositionT> {
    private final WindowedValue<InputT> element;
<<<<<<< HEAD

    private final RestrictionTracker<RestrictionT, PositionT> tracker;
=======
    private final TrackerT tracker;
>>>>>>> b0cbd96f
    private int numClaimedBlocks;
    private boolean hasClaimFailed;

    private int numOutputs;
    // Checkpoint may be initiated either when the given number of outputs is reached,
    // or when the call runs for the given duration. It must be initiated at most once,
    // even if these events happen almost at the same time.
    // This is either the result of the sole tracker.checkpoint() call, or null if
    // the call completed before reaching the given number of outputs or duration.
    private @Nullable RestrictionT checkpoint;
    // Watermark captured at the moment before checkpoint was taken, describing a lower bound
    // on the output from "checkpoint".
    private @Nullable Instant residualWatermark;
    // A handle on the scheduled action to take a checkpoint.
    private @Nullable Future<?> scheduledCheckpoint;
    private @Nullable Instant lastReportedWatermark;

    public ProcessContext(WindowedValue<InputT> element, TrackerT tracker) {
      fn.super();
      this.element = element;
      this.tracker = tracker;
    }

    @Override
    public void onClaimed(PositionT position) {
      checkState(
          !hasClaimFailed, "Must not call tryClaim() after it has previously returned false");
      if (numClaimedBlocks == 0) {
        // Claiming first block: can schedule the checkpoint now.
        // We don't schedule it right away to prevent checkpointing before any blocks are claimed,
        // in a state where no work has been done yet - because such a checkpoint is equivalent to
        // the original restriction, i.e. pointless.
        this.scheduledCheckpoint =
            executor.schedule(
                (Runnable) this::takeCheckpointNow, maxDuration.getMillis(), TimeUnit.MILLISECONDS);
      }
      ++numClaimedBlocks;
    }

    @Override
    public void onClaimFailed(PositionT position) {
      checkState(
          !hasClaimFailed, "Must not call tryClaim() after it has previously returned false");
      hasClaimFailed = true;
    }

    void cancelScheduledCheckpoint() {
      if (scheduledCheckpoint == null) {
        return;
      }
      scheduledCheckpoint.cancel(true);
      try {
        Futures.getUnchecked(scheduledCheckpoint);
      } catch (CancellationException e) {
        // This is expected if the call took less than the maximum duration.
      }
    }

    synchronized KV<RestrictionT, Instant> takeCheckpointNow() {
      // This method may be entered either via .output(), or via scheduledCheckpoint.
      // Only one of them "wins" - tracker.checkpoint() must be called only once.
      if (checkpoint == null) {
        residualWatermark = lastReportedWatermark;
        checkpoint = checkNotNull(tracker.checkpoint());
      }
      return getTakenCheckpoint();
    }

    @Nullable
    synchronized KV<RestrictionT, Instant> getTakenCheckpoint() {
      // The checkpoint may or may not have been taken.
      return (checkpoint == null) ? null : KV.of(checkpoint, residualWatermark);
    }

    @Override
    public InputT element() {
      return element.getValue();
    }

    @Override
    public <T> T sideInput(PCollectionView<T> view) {
      return sideInputReader.get(
          view,
          view.getWindowMappingFn()
              .getSideInputWindow(Iterables.getOnlyElement(element.getWindows())));
    }

    @Override
    public Instant timestamp() {
      return element.getTimestamp();
    }

    @Override
    public PaneInfo pane() {
      return element.getPane();
    }

    @Override
    public synchronized void updateWatermark(Instant watermark) {
      // Updating the watermark without any claimed blocks is allowed.
      // The watermark is a promise about the timestamps of output from future claimed blocks.
      // Such a promise can be made even if there are no claimed blocks. E.g. imagine reading
      // from a streaming source that currently has no new data: there are no blocks to claim, but
      // we may still want to advance the watermark if we have information about what timestamps
      // of future elements in the source will be like.
      lastReportedWatermark = watermark;
    }

    synchronized Instant getLastReportedWatermark() {
      return lastReportedWatermark;
    }

    @Override
    public PipelineOptions getPipelineOptions() {
      return pipelineOptions;
    }

    @Override
    public void output(OutputT output) {
      outputWithTimestamp(output, element.getTimestamp());
    }

    @Override
    public void outputWithTimestamp(OutputT value, Instant timestamp) {
      noteOutput();
      output.outputWindowedValue(value, timestamp, element.getWindows(), element.getPane());
    }

    @Override
    public <T> void output(TupleTag<T> tag, T value) {
      outputWithTimestamp(tag, value, element.getTimestamp());
    }

    @Override
    public <T> void outputWithTimestamp(TupleTag<T> tag, T value, Instant timestamp) {
      noteOutput();
      output.outputWindowedValue(tag, value, timestamp, element.getWindows(), element.getPane());
    }

    private void noteOutput() {
      checkState(!hasClaimFailed, "Output is not allowed after a failed tryClaim()");
      checkState(numClaimedBlocks > 0, "Output is not allowed before tryClaim()");
      ++numOutputs;
      if (numOutputs >= maxNumOutputs) {
        takeCheckpointNow();
      }
    }
  }
}<|MERGE_RESOLUTION|>--- conflicted
+++ resolved
@@ -55,11 +55,11 @@
  * outputs), or runs for the given duration.
  */
 public class OutputAndTimeBoundedSplittableProcessElementInvoker<
-        InputT,
-        OutputT,
-        RestrictionT,
-        PositionT,
-        TrackerT extends RestrictionTracker<RestrictionT, PositionT>>
+    InputT,
+    OutputT,
+    RestrictionT,
+    PositionT,
+    TrackerT extends RestrictionTracker<RestrictionT, PositionT>>
     extends SplittableProcessElementInvoker<InputT, OutputT, RestrictionT, TrackerT> {
   private final DoFn<InputT, OutputT> fn;
   private final PipelineOptions pipelineOptions;
@@ -275,12 +275,7 @@
   private class ProcessContext extends DoFn<InputT, OutputT>.ProcessContext
       implements RestrictionTracker.ClaimObserver<PositionT> {
     private final WindowedValue<InputT> element;
-<<<<<<< HEAD
-
-    private final RestrictionTracker<RestrictionT, PositionT> tracker;
-=======
     private final TrackerT tracker;
->>>>>>> b0cbd96f
     private int numClaimedBlocks;
     private boolean hasClaimFailed;
 
