--- conflicted
+++ resolved
@@ -56,30 +56,10 @@
         <artifactId>maven-surefire-plugin</artifactId>
         <configuration>
           <systemPropertyVariables>
-<<<<<<< HEAD
-            <beamTestPipelineOptions></beamTestPipelineOptions>
-            <beamUseDummyRunner>true</beamUseDummyRunner>
-          </systemPropertyVariables>
-        </configuration>
-      </plugin>
-
-      <plugin>
-        <groupId>org.apache.maven.plugins</groupId>
-        <artifactId>maven-dependency-plugin</artifactId>
-        <executions>
-          <execution>
-            <goals><goal>analyze-only</goal></goals>
-            <configuration>
-              <failOnWarning>true</failOnWarning>
-            </configuration>
-          </execution>
-        </executions>
-=======
             <beamTestPipelineOptions />
             <beamUseDummyRunner>true</beamUseDummyRunner>
           </systemPropertyVariables>
         </configuration>
->>>>>>> c584b37b
       </plugin>
 
       <!-- Run CheckStyle pass on transforms, as they are release in
